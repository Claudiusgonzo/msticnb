--- conflicted
+++ resolved
@@ -128,13 +128,9 @@
         If no matching host then both are None.
 
     """
-<<<<<<< HEAD
+    
     host_names: Dict = {}
     # Check for Windows hosts matching host_name
-=======
-    host_names: List[str] = []
-    # Get single event - try process creation
->>>>>>> 9da27852
     if "SecurityEvent" in qry_prov.schema_tables:
         sec_event_host = """
             SecurityEvent
